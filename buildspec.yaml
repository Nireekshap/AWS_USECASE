version: 0.2
 
phases:
  install:
    commands:
      - echo Installing Terraform
      - curl -O https://releases.hashicorp.com/terraform/0.14.0/terraform_0.14.0_linux_amd64.zip
      - unzip terraform_0.14.0_linux_amd64.zip
      - mv terraform /usr/local/bin/
  pre_build:
    commands:
<<<<<<< HEAD
      - echo Initializing Terraform
      - terraform init
  build:
    commands:
=======
      - echo Checking AWS login....
      - aws --version
      - aws sts get-caller-identity
  build:
    commands:
      - echo Initializing Terraform
      - terraform init
>>>>>>> d202702f
      - echo Planning Deployment
      - terraform plan -out=tfplan
      - echo Applying Deployment
      - terraform apply -auto-approve tfplan
  post_build:
    commands:
      - echo Waiting for 5 minutes before destroying the deployment
      - sleep 300
      - echo Destroying Deployment
      - terraform destroy -auto-approve
artifacts:
  files:
    - '**/*'<|MERGE_RESOLUTION|>--- conflicted
+++ resolved
@@ -9,20 +9,10 @@
       - mv terraform /usr/local/bin/
   pre_build:
     commands:
-<<<<<<< HEAD
       - echo Initializing Terraform
       - terraform init
   build:
     commands:
-=======
-      - echo Checking AWS login....
-      - aws --version
-      - aws sts get-caller-identity
-  build:
-    commands:
-      - echo Initializing Terraform
-      - terraform init
->>>>>>> d202702f
       - echo Planning Deployment
       - terraform plan -out=tfplan
       - echo Applying Deployment
